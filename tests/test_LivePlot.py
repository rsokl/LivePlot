<<<<<<< HEAD
from uuid import uuid4
import pickle

=======
import pickle
>>>>>>> 9486d5c4
from collections.abc import Sequence
from numbers import Integral, Real
from string import ascii_letters
from typing import Tuple, Union
from uuid import uuid4

import hypothesis.strategies as st
import numpy as np
import pytest
import tests.custom_strategies as cst
from hypothesis import given, settings
from hypothesis.stateful import invariant, precondition, rule
from matplotlib.pyplot import Axes, Figure
from numpy import ndarray
from numpy.testing import assert_array_equal
from tests.base_state_machines import LivePlotStateMachine
from tests.utils import compare_all_metrics

from liveplot import load_metrics, save_metrics
from liveplot.plotter import LivePlot


@settings(deadline=None)
@pytest.mark.parametrize(
    "bad_input",
    [
        dict(metrics=[]),
        dict(
            metrics=st.lists(st.text(), min_size=2).filter(
                lambda x: len(set(x)) != len(x)
            )
        ),
        dict(
            metrics=cst.everything_except((str, Sequence))
            | st.lists(cst.everything_except(str))
        ),
        dict(
            nrows=cst.everything_except((Integral, type(None)))
            | st.integers(max_value=0)
        ),
        dict(
            ncols=cst.everything_except((Integral, type(None)))
            | st.integers(max_value=0)
        ),
        dict(
            max_fraction_spent_plotting=cst.everything_except((float, int))
            | st.floats().filter(lambda x: not 0 <= x <= 1)
        ),
        dict(
            last_n_batches=cst.everything_except((int, type(None)))
            | st.integers(max_value=0)
        ),
    ],
)
@given(data=st.data())
def test_input_validation(bad_input: dict, data: st.DataObject):
    defaults = dict(metrics=["a"])
    defaults.update(
        {k: cst.draw_if_strategy(data, v, label=k) for k, v in bad_input.items()}
    )
    with pytest.raises((ValueError, TypeError)):
        LivePlot(**defaults)


@pytest.mark.parametrize(
    ("num_metrics", "fig_layout", "outer_type", "shape"),
    [
        (1, dict(), Axes, tuple()),
        (1, dict(nrows=1), Axes, tuple()),
        (1, dict(ncols=1), Axes, tuple()),
        (3, dict(nrows=2, ncols=2), ndarray, (2, 2)),
        (3, dict(), ndarray, (3,)),
        (3, dict(nrows=3), ndarray, (3,)),
        (3, dict(ncols=3), ndarray, (3,)),
    ],
)
@pytest.mark.usefixtures("killplots")
def test_plot_grid(num_metrics, fig_layout, outer_type, shape):
    """Ensure that axes have the right type/shape for a given grid spec"""
    metric_names = list(ascii_letters[:num_metrics])

    fig, ax = LivePlot(metric_names, **fig_layout).plot_objects

    assert isinstance(fig, Figure)
    assert isinstance(ax, outer_type)
    if shape:
        assert ax.shape == shape


def test_unregister_metric_warns():
    plotter = LivePlot(metrics=["a"])
    with pytest.warns(UserWarning):
        plotter.set_train_batch(dict(a=1, b=1), batch_size=1)

    with pytest.warns(UserWarning):
        plotter.set_test_batch(dict(a=1, b=1), batch_size=1)


@given(plotter=cst.plotters())
def test_residual_logger_methods_raise(plotter: LivePlot):
    with pytest.raises(NotImplementedError):
        plotter.set_train_epoch()

    with pytest.raises(NotImplementedError):
        plotter.set_test_epoch()


def test_trivial_case():
    """ Perform a trivial sanity check on live logger"""
    plotter = LivePlot("a")
    plotter.set_train_batch(dict(a=1.0), batch_size=1, plot=False)
    plotter.set_train_batch(dict(a=3.0), batch_size=1, plot=False)
    plotter.plot_train_epoch()

    assert_array_equal(plotter.train_metrics["a"]["batch_data"], np.array([1.0, 3.0]))
    assert_array_equal(plotter.train_metrics["a"]["epoch_domain"], np.array([2]))
    assert_array_equal(
        plotter.train_metrics["a"]["epoch_data"], np.array([1.0 / 2.0 + 3.0 / 2.0])
    )


@given(
    plotter=cst.plotters(),
    bad_size=(
        cst.everything_except(Sequence)
        | st.tuples(*[cst.everything_except(Real)] * 2)
        | st.lists(st.floats(max_value=10)).filter(
            lambda x: len(x) != 2 or any(i <= 0 for i in x)
        )
    ),
)
def test_bad_figsize(plotter: LivePlot, bad_size):
    with pytest.raises(ValueError):
        plotter.figsize = bad_size


@given(colors=st.lists(cst.matplotlib_colors(), min_size=1, max_size=4))
def test_flat_color_syntax(colors: list):
    metric_names = ascii_letters[: len(colors)]
    p = LivePlot({n: c for n, c in zip(metric_names, colors)})
    assert p.metric_colors == {n: dict(train=c) for n, c in zip(metric_names, colors)}


class LivePlotStateChecker(LivePlotStateMachine):
    """Ensures that:
    - LivePlot and LiveLogger log metrics information identically.
    - Calling methods do not have unintended side-effects
    - Metric IO is self-consistent
    - Plot objects are produced as expected

    Note that this inherits from the base rule-based state machine for
    `LivePlot`"""

    @rule()
    def plot(self):
        self.plotter.plot()

    @rule()
    def get_repr(self):
        """ Ensure no side effect """
        repr(self.logger)
        repr(self.plotter)

    @rule()
    def get_figsize(self):
        size = self.plotter.figsize
        assert size is None or isinstance(size, tuple) and len(size) == 2

    @rule(size=st.tuples(*[st.floats(1, 10)] * 2))
    def set_figsize(self, size: Tuple[float, float]):
        self.plotter.figsize = size
        assert self.plotter.figsize == size

    @rule(size=st.none() | st.integers(min_value=1))
    def set_last_n_batches(self, size: Union[None, int]):
        self.plotter.last_n_batches = size
        assert self.plotter.last_n_batches == size

    @rule(size=st.floats(min_value=0.0, max_value=1.0))
    def set_max_fraction_spent_plotting(self, size: float):
        self.plotter.max_fraction_spent_plotting = size
        assert self.plotter.max_fraction_spent_plotting == size

    @rule()
    def check_plt_objects(self):
        """ Ensure no side effect """
        fig, ax = self.plotter.plot_objects

        assert isinstance(fig, Figure)

        if len(set(self.train_metric_names + self.test_metric_names)) > 1:
            assert isinstance(ax, np.ndarray) and all(
                isinstance(a, Axes) for a in ax.flat
            ), "An array of axes is expected when multiple metrics are specified."
        else:
            assert isinstance(ax, Axes), (
                "A sole `Axes` instance is expected as the plot "
                "object when only one metric is specified"
            )

    @precondition(lambda self: self.plotter is not None)
    @invariant()
    def check_metrics_property(self):
        all_metrics = set(self.train_metric_names + self.test_metric_names)
        assert sorted(self.plotter.metrics) == sorted(all_metrics)

    @precondition(lambda self: self.train_batch_set)
    @invariant()
    def compare_train_metrics(self):
        log_metrics = self.logger.train_metrics
        plot_metrics = self.plotter.train_metrics
        compare_all_metrics(log_metrics, plot_metrics)

    @precondition(lambda self: self.test_batch_set)
    @invariant()
    def compare_test_metrics(self):
        log_metrics = self.logger.test_metrics
        plot_metrics = self.plotter.test_metrics
        compare_all_metrics(log_metrics, plot_metrics)

    @rule(save_via_object=st.booleans())
    def check_metric_io(self, save_via_object: bool):
        """Ensure the saving/loading metrics always produces self-consistent
        results with the plotter"""
        from uuid import uuid4

        filename = str(uuid4())
        if save_via_object:
            save_metrics(filename, liveplot=self.plotter)
        else:
            save_metrics(
                filename,
                train_metrics=self.plotter.train_metrics,
                test_metrics=self.plotter.test_metrics,
            )
        io_train_metrics, io_test_metrics = load_metrics(filename)

        plot_train_metrics = self.plotter.train_metrics
        plot_test_metrics = self.plotter.test_metrics

        assert tuple(io_test_metrics) == tuple(plot_test_metrics), (
            "The io test metrics do not match those from the LivePlot "
            "instance. Order matters for reproducing the plot."
        )

        compare_all_metrics(plot_train_metrics, io_train_metrics)
        compare_all_metrics(plot_test_metrics, io_test_metrics)

    @precondition(lambda self: self.plotter is not None)
    @invariant()
    def check_from_dict_roundtrip(self):
        plotter_dict = self.plotter.to_dict()
        filename = str(uuid4())
        with open(filename, "wb") as f:
            pickle.dump(plotter_dict, f)

        with open(filename, "rb") as f:
            loaded_dict = pickle.load(f)

        new_plotter = LivePlot.from_dict(loaded_dict)

        for attr in [
            "_num_train_epoch",
            "_num_train_batch",
            "_num_test_epoch",
            "_num_test_batch",
            "_metrics",
            "_pltkwargs",
            "metric_colors",
        ]:
            desired = getattr(self.plotter, attr)
            actual = getattr(new_plotter, attr)
            assert_array_equal(
                actual,
                desired,
                err_msg="LiveLogger.from_metrics did not round-trip successfully.\n"
                "logger.{} does not match.\nGot: {}\nExpected: {}"
                "".format(attr, actual, desired),
            )

        compare_all_metrics(self.plotter.train_metrics, new_plotter.train_metrics)
        compare_all_metrics(self.plotter.test_metrics, new_plotter.test_metrics)

        assert isinstance(new_plotter._test_colors, type(self.plotter._test_colors))
        assert self.plotter._test_colors == new_plotter._test_colors
        assert self.plotter._test_colors[None] is new_plotter._test_colors[None]

        assert isinstance(self.plotter._train_colors, type(new_plotter._train_colors))
        assert self.plotter._train_colors == new_plotter._train_colors
        assert self.plotter._train_colors[None] is new_plotter._train_colors[None]

        # check consistency for all public attributes
        for attr in (
            x
            for x in dir(self.plotter)
            if not x.startswith("_")
            and not callable(getattr(self.plotter, x))
            and x not in {"plot_objects", "metrics", "test_metrics", "train_metrics"}
        ):
            original_attr = getattr(self.plotter, attr)
            from_dict_attr = getattr(new_plotter, attr)
            assert original_attr == from_dict_attr, attr


@pytest.mark.usefixtures("cleandir", "killplots")
class TestLivePlot(LivePlotStateChecker.TestCase):
    pass<|MERGE_RESOLUTION|>--- conflicted
+++ resolved
@@ -1,10 +1,4 @@
-<<<<<<< HEAD
-from uuid import uuid4
 import pickle
-
-=======
-import pickle
->>>>>>> 9486d5c4
 from collections.abc import Sequence
 from numbers import Integral, Real
 from string import ascii_letters
